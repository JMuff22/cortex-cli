--- conflicted
+++ resolved
@@ -43,43 +43,4 @@
             saved_tokens = json.loads(file.read())
             assert saved_tokens['access_token'] == expected_tokens['access_token']
             assert saved_tokens['refresh_token'] == expected_tokens['refresh_token']
-<<<<<<< HEAD
-    unstub()
-
-
-def test_check_pid_returns_true():
-    """
-    Tests that check_pid returns True for real PID.
-    """
-    real_pid = os.getpid()
-    assert check_pid(real_pid) is True
-
-
-def test_check_pid_returns_false():
-    """
-    Tests that check_pid returns False for non-existing PID.
-    """
-    bad_pid = 1
-    assert check_pid(bad_pid) is False
-
-
-def test_kill_by_pid_succeeds():
-    """
-    Tests that kill_by_pid succeeds and returns True.
-    """
-    good_pid = 42
-    expect_os_kill(good_pid, 0) # for check_pid call
-    expect_os_kill(good_pid)    # for kill_by_pid call
-    assert kill_by_pid(good_pid) is True
-    unstub()
-
-
-def test_kill_by_pid_fails_invalid_pid():
-    """
-    Tests that kill_by_pid fails and returns False for non-existing PID.
-    """
-    bad_pid = 1
-    assert kill_by_pid(bad_pid) is False
-=======
-    unstub()
->>>>>>> 4155a7e3
+    unstub()